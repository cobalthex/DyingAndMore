﻿using System;
using System.Collections.Generic;
using Microsoft.Xna.Framework;

namespace DyingAndMore.Game.Entities
{
    //behavior constraints (cant run while dead/etc)

    public enum BehaviorMask
    {
        Unknown,
        Targeting,
        Movement,
        Weapons,

        _Count_
        //Exclusive option?
        //bitmask?
    }

    public enum BehaviorPriority : int
    {
        Never = int.MinValue,
        Low = -100,
        Normal = 0,
        High = 100,
    }

    public abstract class Behavior
    {
        [Takai.Data.Serializer.Ignored]
        public AIController AI { get; set; }

        /// <summary>
        /// Only one of each behavior mask can be executed at a time
        /// </summary>
        [Takai.Data.Serializer.Ignored]
        public abstract BehaviorMask Mask { get; }

        /// <summary>
        /// Calculate the priority of this action. Return <see cref="BehaviorPriority.Never"/> to disregard
        /// The behavior with the highest priority will be chosen
        /// </summary>
        /// <returns>The priority factor of this action</returns>
        public abstract BehaviorPriority CalculatePriority();
        public abstract void Think(TimeSpan deltaTime);
    }

    public class AIController : Controller
    {
        public List<Behavior> Behaviors { get; set; }

<<<<<<< HEAD
        List<(BehaviorPriority cost, Behavior behavior)>[] behaviorCosts
            = new List<(BehaviorPriority cost, Behavior behavior)>[(int)BehaviorMask._Count_];
=======
        List<(BehaviorPriority priority, Behavior behavior)>[] behaviorCosts
            = new List<(BehaviorPriority priority, Behavior behavior)>[(int)BehaviorMask._Count_];
>>>>>>> b508a89c

        Random random = new Random();

        public ActorInstance Target
        {
            get => _target;
            set
            {
                _target = value;
                TargetTime = _target?.Map?.ElapsedTime ?? TimeSpan.Zero;
            }
        }
        private ActorInstance _target;
        public TimeSpan TargetTime { get; set; }

        public AIController()
        {
            for (int i = 0; i < behaviorCosts.Length; ++i)
<<<<<<< HEAD
                behaviorCosts[i] = new List<(BehaviorPriority cost, Behavior behavior)>();
=======
                behaviorCosts[i] = new List<(BehaviorPriority priority, Behavior behavior)>();
>>>>>>> b508a89c
        }

        public override void Think(TimeSpan deltaTime)
        {
            foreach (var behavior in Behaviors)
            {
                var mask = (int)behavior.Mask;

                behavior.AI = this;

<<<<<<< HEAD
                var cost = behavior.CalculatePriority();
                if (cost == BehaviorPriority.Never)
=======
                var priority = behavior.CalculatePriority();
                if (priority == BehaviorPriority.Never)
>>>>>>> b508a89c
                    continue;

                if (behaviorCosts[mask].Count > 0)
                {
                    if (priority < behaviorCosts[mask][0].priority)
                        continue;

                    if (priority > behaviorCosts[mask][0].priority)
                        behaviorCosts[mask].Clear();
                }
                behaviorCosts[mask].Add((priority, behavior));
            }

            foreach (var list in behaviorCosts)
            {
                if (list.Count > 0)
                {
                    var choice = random.Next(0, list.Count);
                    list[choice].behavior.Think(deltaTime);
                    list.Clear();
                }
            }
        }
    }

    class TargetEnemyBehavior : Behavior
    {
        public override BehaviorMask Mask => BehaviorMask.Targeting;

        public float SightDistance { get; set; } = 300;

        public override BehaviorPriority CalculatePriority()
        {
<<<<<<< HEAD
            return BehaviorPriority.Low;
=======
            return BehaviorPriority.Normal;
>>>>>>> b508a89c
        }

        public override void Think(TimeSpan deltaTime)
        {
            if (AI.Target == null)
            {
                var ents = AI.Actor.Map.FindEntities(AI.Actor.Position, SightDistance);
                var possibles = new List<ActorInstance>();
                foreach (var ent in ents)
                {
                    if (ent != AI.Actor &&
                        ent is ActorInstance actor &&
                        !actor.IsAlliedWith(AI.Actor.Faction))
                        possibles.Add(actor);
                }
                possibles.Sort(delegate (ActorInstance a, ActorInstance b)
                {
                    var afw = Vector2.Dot(a.Forward, AI.Actor.Forward);
                    var bfw = Vector2.Dot(b.Forward, AI.Actor.Forward);
                    return (afw == bfw ? 0 : (int)Math.Ceiling(bfw - afw));
                });

                if (possibles.Count > 0)
                {
                    AI.Target = possibles[0];
                    AI.Target.OutlineColor = Color.Red;
                }
            }

            //match targets by threat

            //track shots for 5 seconds, most damage done new target

            //enemies close by, if have melee weapon, higher threat

            else if (Vector2.DistanceSquared(AI.Target.Position, AI.Actor.Position) >= SightDistance * SightDistance ||
                AI.Actor.IsFacing(AI.Actor.Position))
            {
                AI.Target.OutlineColor = Color.Transparent;
                AI.Target = null;
            }
        }
    }

    //panic behavior (shiver momentarily)
    //flee behavior

    /// <summary>
    /// Commit suicide when close to an enemy (actor of a different faction)
    /// </summary>
    class KamikazeBehavior : Behavior
    {
        public override BehaviorMask Mask => BehaviorMask.Unknown;

        public float Radius { get; set; } = 0;

        /// <summary>
        /// An optional effect to play when committing seppeku
        /// </summary>
        public Takai.Game.EffectsClass Effect { get; set; }

        public override BehaviorPriority CalculatePriority()
        {
<<<<<<< HEAD
            if (AI.Target == null)
                return BehaviorPriority.Never;

            var distance = Vector2.DistanceSquared(AI.Actor.Position, AI.Target.Position);
            if (distance < Radius * Radius)
                return BehaviorPriority.High;
=======
            var proximity = AI.Actor.Map.FindEntities(AI.Actor.Position, Radius);
            foreach (var proxy in proximity)
            {
                if (proxy is ActorInstance proxactor
                    && !proxactor.IsAlliedWith(AI.Actor.Faction)
                    && Vector2.DistanceSquared(proxy.Position, AI.Actor.Position) <= Radius * Radius)
                    return BehaviorPriority.Normal;
            }
>>>>>>> b508a89c
            return BehaviorPriority.Never;
        }

        public override void Think(TimeSpan deltaTime)
        {
            AI.Actor.IsAlive = false; //should this be handled by the effect?
            if (Effect != null)
                AI.Actor.Map.Spawn(Effect.Create(AI.Actor));
        }
    }

    class SeekBehavior : Behavior
    {
        public override BehaviorMask Mask => BehaviorMask.Movement;

        public override BehaviorPriority CalculatePriority()
        {
<<<<<<< HEAD
            return BehaviorPriority.Low;
=======
            return BehaviorPriority.Normal;
>>>>>>> b508a89c
        }

        public static readonly Point[] NavigationDirections =
        {
            new Point(-1, -1),
            new Point( 0, -1),
            new Point( 1, -1),
            new Point(-1,  0),
            new Point( 1,  0),
            new Point(-1,  1),
            new Point( 0,  1),
            new Point( 1,  1),
        };

        List<Point> minimums = new List<Point>(8);
        public override void Think(TimeSpan deltaTime)
        {
            var min = uint.MaxValue;
            minimums.Clear();
            var pos = (AI.Actor.Position / AI.Actor.Map.Class.TileSize).ToPoint();
            foreach (var dir in NavigationDirections)
            {
                var target = pos + dir;
                if (!AI.Actor.Map.Class.TileBounds.Contains(target))
                    continue;
                var h = AI.Actor.Map.Class.PathInfo[target.Y, target.X].heuristic;
                if (h < min)
                {
                    minimums.Clear();
                    minimums.Add(dir);
                    min = h;
                }
                else if (h == min)
                    minimums.Add(dir);
            }

            var next = minimums[0];
            AI.Actor.Forward = next.ToVector2();
            AI.Actor.Velocity = AI.Actor.Forward * 300; //todo: move force
        }
    }

    class ShootBehavior : Behavior
    {
        public override BehaviorMask Mask => BehaviorMask.Weapons;

        public override BehaviorPriority CalculatePriority()
        {
            if (AI.Actor.Weapon == null)
                return BehaviorPriority.Never;

<<<<<<< HEAD
            return BehaviorPriority.Low;
=======
            return BehaviorPriority.Normal;
>>>>>>> b508a89c
        }

        public override void Think(TimeSpan deltaTime)
        {
            AI.Actor.Weapon.TryFire();
            //AI.Actor.Weapon.Reset(); //todo: better place
        }
    }
}
<|MERGE_RESOLUTION|>--- conflicted
+++ resolved
@@ -1,304 +1,267 @@
-﻿using System;
-using System.Collections.Generic;
-using Microsoft.Xna.Framework;
-
-namespace DyingAndMore.Game.Entities
-{
-    //behavior constraints (cant run while dead/etc)
-
-    public enum BehaviorMask
-    {
-        Unknown,
-        Targeting,
-        Movement,
-        Weapons,
-
-        _Count_
-        //Exclusive option?
-        //bitmask?
-    }
-
-    public enum BehaviorPriority : int
-    {
-        Never = int.MinValue,
-        Low = -100,
-        Normal = 0,
-        High = 100,
-    }
-
-    public abstract class Behavior
-    {
-        [Takai.Data.Serializer.Ignored]
-        public AIController AI { get; set; }
-
-        /// <summary>
-        /// Only one of each behavior mask can be executed at a time
-        /// </summary>
-        [Takai.Data.Serializer.Ignored]
-        public abstract BehaviorMask Mask { get; }
-
-        /// <summary>
-        /// Calculate the priority of this action. Return <see cref="BehaviorPriority.Never"/> to disregard
-        /// The behavior with the highest priority will be chosen
-        /// </summary>
-        /// <returns>The priority factor of this action</returns>
-        public abstract BehaviorPriority CalculatePriority();
-        public abstract void Think(TimeSpan deltaTime);
-    }
-
-    public class AIController : Controller
-    {
-        public List<Behavior> Behaviors { get; set; }
-
-<<<<<<< HEAD
-        List<(BehaviorPriority cost, Behavior behavior)>[] behaviorCosts
-            = new List<(BehaviorPriority cost, Behavior behavior)>[(int)BehaviorMask._Count_];
-=======
-        List<(BehaviorPriority priority, Behavior behavior)>[] behaviorCosts
-            = new List<(BehaviorPriority priority, Behavior behavior)>[(int)BehaviorMask._Count_];
->>>>>>> b508a89c
-
-        Random random = new Random();
-
-        public ActorInstance Target
-        {
-            get => _target;
-            set
-            {
-                _target = value;
-                TargetTime = _target?.Map?.ElapsedTime ?? TimeSpan.Zero;
-            }
-        }
-        private ActorInstance _target;
-        public TimeSpan TargetTime { get; set; }
-
-        public AIController()
-        {
-            for (int i = 0; i < behaviorCosts.Length; ++i)
-<<<<<<< HEAD
-                behaviorCosts[i] = new List<(BehaviorPriority cost, Behavior behavior)>();
-=======
-                behaviorCosts[i] = new List<(BehaviorPriority priority, Behavior behavior)>();
->>>>>>> b508a89c
-        }
-
-        public override void Think(TimeSpan deltaTime)
-        {
-            foreach (var behavior in Behaviors)
-            {
-                var mask = (int)behavior.Mask;
-
-                behavior.AI = this;
-
-<<<<<<< HEAD
-                var cost = behavior.CalculatePriority();
-                if (cost == BehaviorPriority.Never)
-=======
-                var priority = behavior.CalculatePriority();
-                if (priority == BehaviorPriority.Never)
->>>>>>> b508a89c
-                    continue;
-
-                if (behaviorCosts[mask].Count > 0)
-                {
-                    if (priority < behaviorCosts[mask][0].priority)
-                        continue;
-
-                    if (priority > behaviorCosts[mask][0].priority)
-                        behaviorCosts[mask].Clear();
-                }
-                behaviorCosts[mask].Add((priority, behavior));
-            }
-
-            foreach (var list in behaviorCosts)
-            {
-                if (list.Count > 0)
-                {
-                    var choice = random.Next(0, list.Count);
-                    list[choice].behavior.Think(deltaTime);
-                    list.Clear();
-                }
-            }
-        }
-    }
-
-    class TargetEnemyBehavior : Behavior
-    {
-        public override BehaviorMask Mask => BehaviorMask.Targeting;
-
-        public float SightDistance { get; set; } = 300;
-
-        public override BehaviorPriority CalculatePriority()
-        {
-<<<<<<< HEAD
-            return BehaviorPriority.Low;
-=======
-            return BehaviorPriority.Normal;
->>>>>>> b508a89c
-        }
-
-        public override void Think(TimeSpan deltaTime)
-        {
-            if (AI.Target == null)
-            {
-                var ents = AI.Actor.Map.FindEntities(AI.Actor.Position, SightDistance);
-                var possibles = new List<ActorInstance>();
-                foreach (var ent in ents)
-                {
-                    if (ent != AI.Actor &&
-                        ent is ActorInstance actor &&
-                        !actor.IsAlliedWith(AI.Actor.Faction))
-                        possibles.Add(actor);
-                }
-                possibles.Sort(delegate (ActorInstance a, ActorInstance b)
-                {
-                    var afw = Vector2.Dot(a.Forward, AI.Actor.Forward);
-                    var bfw = Vector2.Dot(b.Forward, AI.Actor.Forward);
-                    return (afw == bfw ? 0 : (int)Math.Ceiling(bfw - afw));
-                });
-
-                if (possibles.Count > 0)
-                {
-                    AI.Target = possibles[0];
-                    AI.Target.OutlineColor = Color.Red;
-                }
-            }
-
-            //match targets by threat
-
-            //track shots for 5 seconds, most damage done new target
-
-            //enemies close by, if have melee weapon, higher threat
-
-            else if (Vector2.DistanceSquared(AI.Target.Position, AI.Actor.Position) >= SightDistance * SightDistance ||
-                AI.Actor.IsFacing(AI.Actor.Position))
-            {
-                AI.Target.OutlineColor = Color.Transparent;
-                AI.Target = null;
-            }
-        }
-    }
-
-    //panic behavior (shiver momentarily)
-    //flee behavior
-
-    /// <summary>
-    /// Commit suicide when close to an enemy (actor of a different faction)
-    /// </summary>
-    class KamikazeBehavior : Behavior
-    {
-        public override BehaviorMask Mask => BehaviorMask.Unknown;
-
-        public float Radius { get; set; } = 0;
-
-        /// <summary>
-        /// An optional effect to play when committing seppeku
-        /// </summary>
-        public Takai.Game.EffectsClass Effect { get; set; }
-
-        public override BehaviorPriority CalculatePriority()
-        {
-<<<<<<< HEAD
-            if (AI.Target == null)
-                return BehaviorPriority.Never;
-
-            var distance = Vector2.DistanceSquared(AI.Actor.Position, AI.Target.Position);
-            if (distance < Radius * Radius)
-                return BehaviorPriority.High;
-=======
-            var proximity = AI.Actor.Map.FindEntities(AI.Actor.Position, Radius);
-            foreach (var proxy in proximity)
-            {
-                if (proxy is ActorInstance proxactor
-                    && !proxactor.IsAlliedWith(AI.Actor.Faction)
-                    && Vector2.DistanceSquared(proxy.Position, AI.Actor.Position) <= Radius * Radius)
-                    return BehaviorPriority.Normal;
-            }
->>>>>>> b508a89c
-            return BehaviorPriority.Never;
-        }
-
-        public override void Think(TimeSpan deltaTime)
-        {
-            AI.Actor.IsAlive = false; //should this be handled by the effect?
-            if (Effect != null)
-                AI.Actor.Map.Spawn(Effect.Create(AI.Actor));
-        }
-    }
-
-    class SeekBehavior : Behavior
-    {
-        public override BehaviorMask Mask => BehaviorMask.Movement;
-
-        public override BehaviorPriority CalculatePriority()
-        {
-<<<<<<< HEAD
-            return BehaviorPriority.Low;
-=======
-            return BehaviorPriority.Normal;
->>>>>>> b508a89c
-        }
-
-        public static readonly Point[] NavigationDirections =
-        {
-            new Point(-1, -1),
-            new Point( 0, -1),
-            new Point( 1, -1),
-            new Point(-1,  0),
-            new Point( 1,  0),
-            new Point(-1,  1),
-            new Point( 0,  1),
-            new Point( 1,  1),
-        };
-
-        List<Point> minimums = new List<Point>(8);
-        public override void Think(TimeSpan deltaTime)
-        {
-            var min = uint.MaxValue;
-            minimums.Clear();
-            var pos = (AI.Actor.Position / AI.Actor.Map.Class.TileSize).ToPoint();
-            foreach (var dir in NavigationDirections)
-            {
-                var target = pos + dir;
-                if (!AI.Actor.Map.Class.TileBounds.Contains(target))
-                    continue;
-                var h = AI.Actor.Map.Class.PathInfo[target.Y, target.X].heuristic;
-                if (h < min)
-                {
-                    minimums.Clear();
-                    minimums.Add(dir);
-                    min = h;
-                }
-                else if (h == min)
-                    minimums.Add(dir);
-            }
-
-            var next = minimums[0];
-            AI.Actor.Forward = next.ToVector2();
-            AI.Actor.Velocity = AI.Actor.Forward * 300; //todo: move force
-        }
-    }
-
-    class ShootBehavior : Behavior
-    {
-        public override BehaviorMask Mask => BehaviorMask.Weapons;
-
-        public override BehaviorPriority CalculatePriority()
-        {
-            if (AI.Actor.Weapon == null)
-                return BehaviorPriority.Never;
-
-<<<<<<< HEAD
-            return BehaviorPriority.Low;
-=======
-            return BehaviorPriority.Normal;
->>>>>>> b508a89c
-        }
-
-        public override void Think(TimeSpan deltaTime)
-        {
-            AI.Actor.Weapon.TryFire();
-            //AI.Actor.Weapon.Reset(); //todo: better place
-        }
-    }
-}
+﻿using System;
+using System.Collections.Generic;
+using Microsoft.Xna.Framework;
+
+namespace DyingAndMore.Game.Entities
+{
+    //behavior constraints (cant run while dead/etc)
+
+    public enum BehaviorMask
+    {
+        Unknown,
+        Targeting,
+        Movement,
+        Weapons,
+
+        _Count_
+        //Exclusive option?
+        //bitmask?
+    }
+
+    public enum BehaviorPriority : int
+    {
+        Never = int.MinValue,
+        Low = -100,
+        Normal = 0,
+        High = 100,
+    }
+
+    public abstract class Behavior
+    {
+        [Takai.Data.Serializer.Ignored]
+        public AIController AI { get; set; }
+
+        /// <summary>
+        /// Only one of each behavior mask can be executed at a time
+        /// </summary>
+        [Takai.Data.Serializer.Ignored]
+        public abstract BehaviorMask Mask { get; }
+
+        /// <summary>
+        /// Calculate the priority of this action. Return <see cref="BehaviorPriority.Never"/> to disregard
+        /// The behavior with the highest priority will be chosen
+        /// </summary>
+        /// <returns>The priority factor of this action</returns>
+        public abstract BehaviorPriority CalculatePriority();
+        public abstract void Think(TimeSpan deltaTime);
+    }
+
+    public class AIController : Controller
+    {
+        public List<Behavior> Behaviors { get; set; }
+
+        List<(BehaviorPriority priority, Behavior behavior)>[] behaviorCosts
+            = new List<(BehaviorPriority priority, Behavior behavior)>[(int)BehaviorMask._Count_];
+
+        Random random = new Random();
+
+        public ActorInstance Target
+        {
+            get => _target;
+            set
+            {
+                _target = value;
+                TargetTime = _target?.Map?.ElapsedTime ?? TimeSpan.Zero;
+            }
+        }
+        private ActorInstance _target;
+        public TimeSpan TargetTime { get; set; }
+
+        public AIController()
+        {
+            for (int i = 0; i < behaviorCosts.Length; ++i)
+                behaviorCosts[i] = new List<(BehaviorPriority priority, Behavior behavior)>();
+        }
+
+        public override void Think(TimeSpan deltaTime)
+        {
+            foreach (var behavior in Behaviors)
+            {
+                var mask = (int)behavior.Mask;
+
+                behavior.AI = this;
+
+                var priority = behavior.CalculatePriority();
+                if (priority == BehaviorPriority.Never)
+                    continue;
+
+                if (behaviorCosts[mask].Count > 0)
+                {
+                    if (priority < behaviorCosts[mask][0].priority)
+                        continue;
+
+                    if (priority > behaviorCosts[mask][0].priority)
+                        behaviorCosts[mask].Clear();
+                }
+                behaviorCosts[mask].Add((priority, behavior));
+            }
+
+            foreach (var list in behaviorCosts)
+            {
+                if (list.Count > 0)
+                {
+                    var choice = random.Next(0, list.Count);
+                    list[choice].behavior.Think(deltaTime);
+                    list.Clear();
+                }
+            }
+        }
+    }
+
+    class TargetEnemyBehavior : Behavior
+    {
+        public override BehaviorMask Mask => BehaviorMask.Targeting;
+
+        public float SightDistance { get; set; } = 300;
+
+        public override BehaviorPriority CalculatePriority()
+        {
+            return BehaviorPriority.Low;
+        }
+
+        public override void Think(TimeSpan deltaTime)
+        {
+            if (AI.Target == null)
+            {
+                var ents = AI.Actor.Map.FindEntities(AI.Actor.Position, SightDistance);
+                var possibles = new List<ActorInstance>();
+                foreach (var ent in ents)
+                {
+                    if (ent != AI.Actor &&
+                        ent is ActorInstance actor &&
+                        !actor.IsAlliedWith(AI.Actor.Faction))
+                        possibles.Add(actor);
+                }
+                possibles.Sort(delegate (ActorInstance a, ActorInstance b)
+                {
+                    var afw = Vector2.Dot(a.Forward, AI.Actor.Forward);
+                    var bfw = Vector2.Dot(b.Forward, AI.Actor.Forward);
+                    return (afw == bfw ? 0 : (int)Math.Ceiling(bfw - afw));
+                });
+
+                if (possibles.Count > 0)
+                {
+                    AI.Target = possibles[0];
+                    AI.Target.OutlineColor = Color.Red;
+                }
+            }
+
+            //match targets by threat
+
+            //track shots for 5 seconds, most damage done new target
+
+            //enemies close by, if have melee weapon, higher threat
+
+            else if (Vector2.DistanceSquared(AI.Target.Position, AI.Actor.Position) >= SightDistance * SightDistance ||
+                AI.Actor.IsFacing(AI.Actor.Position))
+            {
+                AI.Target.OutlineColor = Color.Transparent;
+                AI.Target = null;
+            }
+        }
+    }
+
+    //panic behavior (shiver momentarily)
+    //flee behavior
+
+    /// <summary>
+    /// Commit suicide when close to an enemy (actor of a different faction)
+    /// </summary>
+    class KamikazeBehavior : Behavior
+    {
+        public override BehaviorMask Mask => BehaviorMask.Unknown;
+
+        public float Radius { get; set; } = 0;
+
+        /// <summary>
+        /// An optional effect to play when committing seppeku
+        /// </summary>
+        public Takai.Game.EffectsClass Effect { get; set; }
+
+        public override BehaviorPriority CalculatePriority()
+        {
+            if (AI.Target == null)
+                return BehaviorPriority.Never;
+
+            var distance = Vector2.DistanceSquared(AI.Actor.Position, AI.Target.Position);
+            if (distance < Radius * Radius)
+                return BehaviorPriority.High;
+            return BehaviorPriority.Never;
+        }
+
+        public override void Think(TimeSpan deltaTime)
+        {
+            AI.Actor.IsAlive = false; //should this be handled by the effect?
+            if (Effect != null)
+                AI.Actor.Map.Spawn(Effect.Create(AI.Actor));
+        }
+    }
+
+    class SeekBehavior : Behavior
+    {
+        public override BehaviorMask Mask => BehaviorMask.Movement;
+
+        public override BehaviorPriority CalculatePriority()
+        {
+            return BehaviorPriority.Low;
+        }
+
+        public static readonly Point[] NavigationDirections =
+        {
+            new Point(-1, -1),
+            new Point( 0, -1),
+            new Point( 1, -1),
+            new Point(-1,  0),
+            new Point( 1,  0),
+            new Point(-1,  1),
+            new Point( 0,  1),
+            new Point( 1,  1),
+        };
+
+        List<Point> minimums = new List<Point>(8);
+        public override void Think(TimeSpan deltaTime)
+        {
+            var min = uint.MaxValue;
+            minimums.Clear();
+            var pos = (AI.Actor.Position / AI.Actor.Map.Class.TileSize).ToPoint();
+            foreach (var dir in NavigationDirections)
+            {
+                var target = pos + dir;
+                if (!AI.Actor.Map.Class.TileBounds.Contains(target))
+                    continue;
+                var h = AI.Actor.Map.Class.PathInfo[target.Y, target.X].heuristic;
+                if (h < min)
+                {
+                    minimums.Clear();
+                    minimums.Add(dir);
+                    min = h;
+                }
+                else if (h == min)
+                    minimums.Add(dir);
+            }
+
+            var next = minimums[0];
+            AI.Actor.Forward = next.ToVector2();
+            AI.Actor.Velocity = AI.Actor.Forward * 300; //todo: move force
+        }
+    }
+
+    class ShootBehavior : Behavior
+    {
+        public override BehaviorMask Mask => BehaviorMask.Weapons;
+
+        public override BehaviorPriority CalculatePriority()
+        {
+            if (AI.Actor.Weapon == null)
+                return BehaviorPriority.Never;
+
+            return BehaviorPriority.Low;
+        }
+
+        public override void Think(TimeSpan deltaTime)
+        {
+            AI.Actor.Weapon.TryFire();
+            //AI.Actor.Weapon.Reset(); //todo: better place
+        }
+    }
+}